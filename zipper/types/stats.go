package types

// Stats provides zipper-related statistics
type Stats struct {
<<<<<<< HEAD
	Timeouts          int64
	FindRequests      int64
	FindErrors        int64
	FindTimeouts      int64
	ExpandRequests    int64
	ExpandErrors      int64
	ExpandTimeouts    int64
	RenderRequests    int64
	RenderErrors      int64
	RenderTimeouts    int64
	InfoRequests      int64
	InfoErrors        int64
	InfoTimeouts      int64
	SearchRequests    int64
	SearchCacheHits   int64
	SearchCacheMisses int64
	ZipperRequests    int64
	TotalMetricsCount int64
=======
	Timeouts          uint64
	FindRequests      uint64
	FindErrors        uint64
	FindTimeouts      uint64
	RenderRequests    uint64
	RenderErrors      uint64
	RenderTimeouts    uint64
	InfoRequests      uint64
	InfoErrors        uint64
	InfoTimeouts      uint64
	SearchRequests    uint64
	SearchCacheHits   uint64
	SearchCacheMisses uint64
	ZipperRequests    uint64
	TotalMetricsCount uint64
>>>>>>> b07075b5

	MemoryUsage int64

	CacheMisses uint64
	CacheHits   uint64

	Servers       []string
	FailedServers []string
}

func (s *Stats) Merge(stats *Stats) {
	s.Timeouts += stats.Timeouts
	s.FindRequests += stats.FindRequests
	s.FindTimeouts += stats.FindTimeouts
	s.FindErrors += stats.FindErrors
	s.RenderRequests += stats.RenderRequests
	s.RenderTimeouts += stats.RenderTimeouts
	s.RenderErrors += stats.RenderErrors
	s.InfoRequests += stats.InfoRequests
	s.InfoTimeouts += stats.InfoTimeouts
	s.InfoErrors += stats.InfoErrors
	s.SearchRequests += stats.SearchRequests
	s.SearchCacheHits += stats.SearchCacheHits
	s.SearchCacheMisses += stats.SearchCacheMisses
	s.MemoryUsage += stats.MemoryUsage
	s.CacheMisses += stats.CacheMisses
	s.CacheHits += stats.CacheHits

	s.Servers = append(s.Servers, stats.Servers...)
	s.FailedServers = append(s.FailedServers, stats.FailedServers...)
}<|MERGE_RESOLUTION|>--- conflicted
+++ resolved
@@ -2,30 +2,13 @@
 
 // Stats provides zipper-related statistics
 type Stats struct {
-<<<<<<< HEAD
-	Timeouts          int64
-	FindRequests      int64
-	FindErrors        int64
-	FindTimeouts      int64
-	ExpandRequests    int64
-	ExpandErrors      int64
-	ExpandTimeouts    int64
-	RenderRequests    int64
-	RenderErrors      int64
-	RenderTimeouts    int64
-	InfoRequests      int64
-	InfoErrors        int64
-	InfoTimeouts      int64
-	SearchRequests    int64
-	SearchCacheHits   int64
-	SearchCacheMisses int64
-	ZipperRequests    int64
-	TotalMetricsCount int64
-=======
 	Timeouts          uint64
 	FindRequests      uint64
 	FindErrors        uint64
 	FindTimeouts      uint64
+	ExpandRequests    uint64
+	ExpandErrors      uint64
+	ExpandTimeouts    uint64
 	RenderRequests    uint64
 	RenderErrors      uint64
 	RenderTimeouts    uint64
@@ -37,7 +20,6 @@
 	SearchCacheMisses uint64
 	ZipperRequests    uint64
 	TotalMetricsCount uint64
->>>>>>> b07075b5
 
 	MemoryUsage int64
 
