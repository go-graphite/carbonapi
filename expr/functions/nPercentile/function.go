package nPercentile

import (
	"context"
	"math"
	"strconv"

	"github.com/grafana/carbonapi/expr/consolidations"
	"github.com/grafana/carbonapi/expr/helper"
	"github.com/grafana/carbonapi/expr/interfaces"
	"github.com/grafana/carbonapi/expr/types"
	"github.com/grafana/carbonapi/pkg/parser"
)

type nPercentile struct {
	interfaces.FunctionBase
}

func GetOrder() interfaces.Order {
	return interfaces.Any
}

func New(configFile string) []interfaces.FunctionMetadata {
	res := make([]interfaces.FunctionMetadata, 0)
	f := &nPercentile{}
	functions := []string{"nPercentile"}
	for _, n := range functions {
		res = append(res, interfaces.FunctionMetadata{Name: n, F: f})
	}
	return res
}

// nPercentile(seriesList, n)
func (f *nPercentile) Do(ctx context.Context, e parser.Expr, from, until int64, values map[parser.MetricRequest][]*types.MetricData) ([]*types.MetricData, error) {
	arg, err := helper.GetSeriesArg(ctx, e.Arg(0), from, until, values)
	if err != nil {
		return nil, err
	}
	percent, err := e.GetFloatArg(1)
	if err != nil {
		return nil, err
	}
	percentStr := strconv.FormatFloat(percent, 'g', -1, 64)

<<<<<<< HEAD
	var results []*types.MetricData
	for _, a := range arg {
		r := a.CopyLink()
		r.Name = fmt.Sprintf("nPercentile(%s,%g)", a.Name, percent)
=======
	results := make([]*types.MetricData, len(arg))
	for i, a := range arg {
		r := *a
		r.Name = "nPercentile(" + a.Name + "," + percentStr + ")"
>>>>>>> e33e8818
		r.Values = make([]float64, len(a.Values))
		r.Tags["nPercentile"] = fmt.Sprintf("%f", percent)
		var values []float64
		for _, v := range a.Values {
			if !math.IsNaN(v) {
				values = append(values, v)
			}
		}

		value := consolidations.Percentile(values, percent, true)
		for i := range r.Values {
			r.Values[i] = value
		}

<<<<<<< HEAD
		results = append(results, r)
=======
		results[i] = &r
>>>>>>> e33e8818
	}
	return results, nil
}

// Description is auto-generated description, based on output of https://github.com/graphite-project/graphite-web
func (f *nPercentile) Description() map[string]types.FunctionDescription {
	return map[string]types.FunctionDescription{
		"nPercentile": {
			Description: "Returns n-percent of each series in the seriesList.",
			Function:    "nPercentile(seriesList, n)",
			Group:       "Calculate",
			Module:      "graphite.render.functions",
			Name:        "nPercentile",
			Params: []types.FunctionParam{
				{
					Name:     "seriesList",
					Required: true,
					Type:     types.SeriesList,
				},
				{
					Name:     "n",
					Required: true,
					Type:     types.Integer,
				},
			},
			NameChange:   true, // name changed
			ValuesChange: true, // values changed
		},
	}
}<|MERGE_RESOLUTION|>--- conflicted
+++ resolved
@@ -2,6 +2,7 @@
 
 import (
 	"context"
+	"fmt"
 	"math"
 	"strconv"
 
@@ -42,17 +43,10 @@
 	}
 	percentStr := strconv.FormatFloat(percent, 'g', -1, 64)
 
-<<<<<<< HEAD
-	var results []*types.MetricData
-	for _, a := range arg {
-		r := a.CopyLink()
-		r.Name = fmt.Sprintf("nPercentile(%s,%g)", a.Name, percent)
-=======
 	results := make([]*types.MetricData, len(arg))
 	for i, a := range arg {
-		r := *a
-		r.Name = "nPercentile(" + a.Name + "," + percentStr + ")"
->>>>>>> e33e8818
+		r := a.CopyLink()
+		r.Name = fmt.Sprintf("nPercentile(%s,%s)", a.Name, percentStr)
 		r.Values = make([]float64, len(a.Values))
 		r.Tags["nPercentile"] = fmt.Sprintf("%f", percent)
 		var values []float64
@@ -67,11 +61,7 @@
 			r.Values[i] = value
 		}
 
-<<<<<<< HEAD
-		results = append(results, r)
-=======
-		results[i] = &r
->>>>>>> e33e8818
+		results[i] = r
 	}
 	return results, nil
 }
