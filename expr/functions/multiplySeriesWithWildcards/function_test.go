package multiplySeriesWithWildcards

import (
	"context"
	"testing"
	"time"

	"github.com/grafana/carbonapi/expr/helper"
	"github.com/grafana/carbonapi/expr/metadata"
	"github.com/grafana/carbonapi/expr/types"
	"github.com/grafana/carbonapi/pkg/parser"
	th "github.com/grafana/carbonapi/tests"
)

func init() {
	md := New("")
	evaluator := th.EvaluatorFromFunc(md[0].F)
	metadata.SetEvaluator(evaluator)
	helper.SetEvaluator(evaluator)
	for _, m := range md {
		metadata.RegisterFunction(m.Name, m.F)
	}
}

func TestFunctionMultiplySeriesWithWildcards(t *testing.T) {
	now32 := int64(time.Now().Unix())

	tests := []th.MultiReturnEvalTestItem{
		{
			"multiplySeriesWithWildcards(metric1.foo.*.*,1,2)",
			map[parser.MetricRequest][]*types.MetricData{
				{"metric1.foo.*.*", 0, 1}: {
					types.MakeMetricData("metric1.foo.bar1.baz", []float64{1, 2, 3, 4, 5}, 1, now32),
					types.MakeMetricData("metric1.foo.bar1.qux", []float64{6, 0, 8, 9, 10}, 1, now32),
					types.MakeMetricData("metric1.foo.bar2.baz", []float64{11, 12, 13, 14, 15}, 1, now32),
					types.MakeMetricData("metric1.foo.bar2.qux", []float64{7, 8, 9, 10, 11}, 1, now32),
					types.MakeMetricData("metric1.foo.bar3.baz", []float64{2, 2, 2, 2, 2}, 1, now32),
				},
			},
			"multiplySeriesWithWildcards",
			map[string][]*types.MetricData{
				"metric1.baz": {types.MakeMetricData("metric1.baz", []float64{22, 48, 78, 112, 150}, 1, now32)},
				"metric1.qux": {types.MakeMetricData("metric1.qux", []float64{42, 0, 72, 90, 110}, 1, now32)},
			},
		},
	}

	for _, tt := range tests {
		testName := tt.Target
		t.Run(testName, func(t *testing.T) {
			th.TestMultiReturnEvalExpr(t, &tt)
		})
	}

}

<<<<<<< HEAD
func TestEmptyData(t *testing.T) {
	tests := []th.EvalTestItem{
		{
			"multiplySeriesWithWildcards(metric1.foo.*.*,1,2)",
			map[parser.MetricRequest][]*types.MetricData{
				{"metric1.foo.*.*", 0, 1}: {},
			},
			[]*types.MetricData{},
		},
	}

	for _, tt := range tests {
		testName := tt.Target
		t.Run(testName, func(t *testing.T) {
			th.TestEvalExpr(t, &tt)
=======
func BenchmarkMultiplySeriesWithWildcards(b *testing.B) {
	benchmarks := []struct {
		target string
		M      map[parser.MetricRequest][]*types.MetricData
	}{
		{
			target: "multiplySeriesWithWildcards(metric1.foo.bar*.*,1,2)",
			M: map[parser.MetricRequest][]*types.MetricData{
				{"metric1.foo.bar*.*", 0, 1}: {
					types.MakeMetricData("metric1.foo.bar1.baz", []float64{1, 2, 3, 4, 5}, 1, 1),
					types.MakeMetricData("metric1.foo.bar1.qux", []float64{6, 7, 8, 9, 10}, 1, 1),
					types.MakeMetricData("metric1.foo.bar2.baz", []float64{11, 12, 13, 14, 15}, 1, 1),
					types.MakeMetricData("metric1.foo.bar2.qux", []float64{7, 8, 9, 10, 11}, 1, 1),
				},
			},
		},
		{
			target: "multiplySeriesWithWildcards(metric1.foo.*.*,1,2)",
			M: map[parser.MetricRequest][]*types.MetricData{
				{"metric1.foo.*.*", 0, 1}: {
					types.MakeMetricData("metric1.foo.bar1.baz", []float64{1, 2, 3, 4, 5}, 1, 1),
					types.MakeMetricData("metric1.foo.bar1.qux", []float64{6, 7, 8, 9, 10}, 1, 1),

					types.MakeMetricData("metric1.foo.bar2.baz", []float64{11, 12, 13, 14, 15}, 1, 1),
					types.MakeMetricData("metric1.foo.bar2.qux", []float64{7, 8, 9, 10, 11}, 1, 1),

					types.MakeMetricData("metric1.foo.bar3.baz", []float64{1, 2, 3, 4, 5}, 1, 1),
					types.MakeMetricData("metric1.foo.bar3.qux", []float64{6, 7, 8, 9, 10}, 1, 1),

					types.MakeMetricData("metric1.foo.bar4.baz", []float64{1, 2, 3, 4, 5}, 1, 1),
					types.MakeMetricData("metric1.foo.bar4.qux", []float64{6, 7, 8, 9, 10}, 1, 1),

					types.MakeMetricData("metric1.foo.bar5.baz", []float64{1, 2, 3, 4, 5}, 1, 1),
					types.MakeMetricData("metric1.foo.bar5.qux", []float64{6, 7, 8, 9, 10}, 1, 1),

					types.MakeMetricData("metric1.foo.bar6.baz", []float64{1, 2, 3, 4, 5}, 1, 1),
					types.MakeMetricData("metric1.foo.bar6.qux", []float64{6, 7, 8, 9, 10}, 1, 1),

					types.MakeMetricData("metric1.foo.bar7.baz", []float64{1, 2, 3, 4, 5}, 1, 1),
					types.MakeMetricData("metric1.foo.bar7.qux", []float64{6, 7, 8, 9, 10}, 1, 1),

					types.MakeMetricData("metric1.foo.bar8.baz", []float64{1, 2, 3, 4, 5}, 1, 1),
					types.MakeMetricData("metric1.foo.bar8.qux", []float64{6, 7, 8, 9, 10}, 1, 1),

					types.MakeMetricData("metric1.foo.bar9.baz", []float64{1, 2, 3, 4, 5}, 1, 1),
					types.MakeMetricData("metric1.foo.bar9.qux", []float64{6, 7, 8, 9, 10}, 1, 1),

					types.MakeMetricData("metric1.foo.bar10.baz", []float64{1, 2, 3, 4, 5}, 1, 1),
					types.MakeMetricData("metric1.foo.bar10.qux", []float64{6, 7, 8, 9, 10}, 1, 1),

					types.MakeMetricData("metric1.foo.bar11.baz", []float64{1, 2, 3, 4, 5}, 1, 1),
					types.MakeMetricData("metric1.foo.bar11.qux", []float64{6, 7, 8, 9, 10}, 1, 1),

					types.MakeMetricData("metric1.foo.bar12.baz", []float64{1, 2, 3, 4, 5}, 1, 1),
					types.MakeMetricData("metric1.foo.bar12.qux", []float64{6, 7, 8, 9, 10}, 1, 1),

					types.MakeMetricData("metric1.foo.bar13.baz", []float64{1, 2, 3, 4, 5}, 1, 1),
					types.MakeMetricData("metric1.foo.bar13.qux", []float64{6, 7, 8, 9, 10}, 1, 1),

					types.MakeMetricData("metric1.foo.bar14.baz", []float64{1, 2, 3, 4, 5}, 1, 1),
					types.MakeMetricData("metric1.foo.bar14.qux", []float64{6, 7, 8, 9, 10}, 1, 1),

					types.MakeMetricData("metric1.foo.bar15.baz", []float64{1, 2, 3, 4, 5}, 1, 1),
					types.MakeMetricData("metric1.foo.bar15.qux", []float64{6, 7, 8, 9, 10}, 1, 1),

					types.MakeMetricData("metric1.foo.bar16.baz", []float64{1, 2, 3, 4, 5}, 1, 1),
					types.MakeMetricData("metric1.foo.bar16.qux", []float64{6, 7, 8, 9, 10}, 1, 1),

					types.MakeMetricData("metric1.foo.bar17.baz", []float64{1, 2, 3, 4, 5}, 1, 1),
					types.MakeMetricData("metric1.foo.bar17.qux", []float64{6, 7, 8, 9, 10}, 1, 1),

					types.MakeMetricData("metric1.foo.bar18.baz", []float64{1, 2, 3, 4, 5}, 1, 1),
					types.MakeMetricData("metric1.foo.bar18.qux", []float64{6, 7, 8, 9, 10}, 1, 1),

					types.MakeMetricData("metric1.foo.bar19.baz", []float64{1, 2, 3, 4, 5}, 1, 1),
					types.MakeMetricData("metric1.foo.bar19.qux", []float64{6, 7, 8, 9, 10}, 1, 1),

					types.MakeMetricData("metric1.foo.bar20.baz", []float64{1, 2, 3, 4, 5}, 1, 1),
					types.MakeMetricData("metric1.foo.bar20.qux", []float64{6, 7, 8, 9, 10}, 1, 1),

					types.MakeMetricData("metric1.foo.bar21.baz", []float64{1, 2, 3, 4, 5}, 1, 1),
					types.MakeMetricData("metric1.foo.bar21.qux", []float64{6, 7, 8, 9, 10}, 1, 1),

					types.MakeMetricData("metric1.foo.bar22.baz", []float64{1, 2, 3, 4, 5}, 1, 1),
					types.MakeMetricData("metric1.foo.bar22.qux", []float64{6, 7, 8, 9, 10}, 1, 1),

					types.MakeMetricData("metric1.foo.bar23.baz", []float64{1, 2, 3, 4, 5}, 1, 1),
					types.MakeMetricData("metric1.foo.bar23.qux", []float64{6, 7, 8, 9, 10}, 1, 1),

					types.MakeMetricData("metric1.foo.bar24.baz", []float64{1, 2, 3, 4, 5}, 1, 1),
					types.MakeMetricData("metric1.foo.bar24.qux", []float64{6, 7, 8, 9, 10}, 1, 1),

					types.MakeMetricData("metric1.foo.bar25.baz", []float64{1, 2, 3, 4, 5}, 1, 1),
					types.MakeMetricData("metric1.foo.bar25.qux", []float64{6, 7, 8, 9, 10}, 1, 1),

					types.MakeMetricData("metric1.foo.bar26.baz", []float64{1, 2, 3, 4, 5}, 1, 1),
					types.MakeMetricData("metric1.foo.bar26.qux", []float64{6, 7, 8, 9, 10}, 1, 1),

					types.MakeMetricData("metric1.foo.bar27.baz", []float64{1, 2, 3, 4, 5}, 1, 1),
					types.MakeMetricData("metric1.foo.bar27.qux", []float64{6, 7, 8, 9, 10}, 1, 1),
				},
			},
		},
	}

	evaluator := metadata.GetEvaluator()

	for _, bm := range benchmarks {
		b.Run(bm.target, func(b *testing.B) {
			exp, _, err := parser.ParseExpr(bm.target)
			if err != nil {
				b.Fatalf("failed to parse %s: %+v", bm.target, err)
			}

			b.ResetTimer()

			for i := 0; i < b.N; i++ {
				g, err := evaluator.Eval(context.Background(), exp, 0, 1, bm.M)
				if err != nil {
					b.Fatalf("failed to eval %s: %+v", bm.target, err)
				}
				_ = g
			}
>>>>>>> e33e8818
		})
	}
}<|MERGE_RESOLUTION|>--- conflicted
+++ resolved
@@ -54,7 +54,6 @@
 
 }
 
-<<<<<<< HEAD
 func TestEmptyData(t *testing.T) {
 	tests := []th.EvalTestItem{
 		{
@@ -70,7 +69,10 @@
 		testName := tt.Target
 		t.Run(testName, func(t *testing.T) {
 			th.TestEvalExpr(t, &tt)
-=======
+		})
+	}
+}
+
 func BenchmarkMultiplySeriesWithWildcards(b *testing.B) {
 	benchmarks := []struct {
 		target string
@@ -194,7 +196,6 @@
 				}
 				_ = g
 			}
->>>>>>> e33e8818
 		})
 	}
 }