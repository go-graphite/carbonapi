--- conflicted
+++ resolved
@@ -68,7 +68,7 @@
 		groups[node] = append(groups[node], a)
 	}
 
-<<<<<<< HEAD
+	results := make([]*types.MetricData, 0, len(nodeList))
 	commonTags := helper.GetCommonTags(args)
 
 	for _, series := range nodeList {
@@ -84,13 +84,7 @@
 			commonTags["name"] = r.Name
 		}
 		r.Tags = commonTags
-=======
-	results := make([]*types.MetricData, 0, len(nodeList))
 
-	for _, series := range nodeList {
-		args := groups[series]
-		r := args[0].CopyTag("multiplySeriesWithWildcards("+series+")", map[string]string{"name": series})
->>>>>>> e33e8818
 		r.Values = make([]float64, len(args[0].Values))
 
 		atLeastOne := make([]bool, len(args[0].Values))
@@ -118,15 +112,12 @@
 			}
 		}
 
-<<<<<<< HEAD
 		if _, ok := commonTags["name"]; !ok {
 			commonTags["name"] = r.Name
 		}
 
 		r.Tags = commonTags
 
-=======
->>>>>>> e33e8818
 		results = append(results, r)
 	}
 	return results, nil
