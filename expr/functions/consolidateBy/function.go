--- conflicted
+++ resolved
@@ -41,21 +41,12 @@
 
 	results := make([]*types.MetricData, len(arg))
 
-<<<<<<< HEAD
-	for _, a := range arg {
+	for i, a := range arg {
 		r := a.CopyLink()
 
 		r.AggregateFunction = consolidations.ConsolidationToFunc[name]
 		r.Tags["consolidateBy"] = name
-		results = append(results, r)
-=======
-	for i, a := range arg {
-		r := *a
-
-		r.AggregateFunction = consolidations.ConsolidationToFunc[name]
-
-		results[i] = &r
->>>>>>> e33e8818
+		results[i] = r
 	}
 
 	return results, nil
