package aggregate

import (
	"context"
	"fmt"
	"strings"

	"github.com/go-graphite/carbonapi/expr/consolidations"
	fconfig "github.com/go-graphite/carbonapi/expr/functions/config"
	"github.com/go-graphite/carbonapi/expr/helper"
	"github.com/go-graphite/carbonapi/expr/interfaces"
	"github.com/go-graphite/carbonapi/expr/types"
	"github.com/go-graphite/carbonapi/pkg/parser"
)

type aggregate struct {
	interfaces.FunctionBase
}

func GetOrder() interfaces.Order {
	return interfaces.Any
}

func New(configFile string) []interfaces.FunctionMetadata {
	f := &aggregate{}
	res := make([]interfaces.FunctionMetadata, 0)
	for _, n := range []string{"aggregate"} {
		res = append(res, interfaces.FunctionMetadata{Name: n, F: f})
	}

	// Also register aliases for each and every summarizer
	for _, n := range consolidations.AvailableSummarizers {
		res = append(res,
			interfaces.FunctionMetadata{Name: n, F: f},
			interfaces.FunctionMetadata{Name: n + "Series", F: f},
		)
	}
	return res
}

// aggregate(*seriesLists)
func (f *aggregate) Do(ctx context.Context, e parser.Expr, from, until int64, values map[parser.MetricRequest][]*types.MetricData) ([]*types.MetricData, error) {
	var args []*types.MetricData
	var xFilesFactor float64
	isAggregateFunc := true

	callback, err := e.GetStringArg(1)
	if err != nil {
		if e.Target() == "aggregate" {
			return nil, err
		} else {
			args, err = helper.GetSeriesArgsAndRemoveNonExisting(ctx, e, from, until, values)
			if err != nil {
				return nil, err
			}
			if len(args) == 0 {
				return []*types.MetricData{}, nil
			}
			callback = strings.Replace(e.Target(), "Series", "", 1)
			isAggregateFunc = false
			xFilesFactor = -1 // xFilesFactor is not used by the ...Series functions
		}
	} else {
		args, err = helper.GetSeriesArg(ctx, e.Arg(0), from, until, values)
		if err != nil {
			return nil, err
		}
		if len(args) == 0 {
			return []*types.MetricData{}, nil
		}

		xFilesFactor, err = e.GetFloatArgDefault(2, float64(args[0].XFilesFactor)) // If set by setXFilesFactor, all series in a list will have the same value
		if err != nil {
			return nil, err
		}
	}

	aggFunc, ok := consolidations.ConsolidationToFunc[callback]
	if !ok {
		return nil, fmt.Errorf("unsupported consolidation function %s", callback)
	}
	target := callback + "Series"

	e.SetTarget(target)
	if isAggregateFunc {
		e.SetRawArgs(e.Arg(0).Target())
	}
<<<<<<< HEAD

	results, err := helper.AggregateSeries(e, args, aggFunc, xFilesFactor)
	if err != nil {
		return nil, err
	}

	for _, result := range results {
		result.Tags["aggregatedBy"] = callback
	}

	return results, nil
=======
	return helper.AggregateSeries(e, args, aggFunc, fconfig.Config.ExtractTagsFromArgs)
>>>>>>> 190f7460
}

// Description is auto-generated description, based on output of https://github.com/graphite-project/graphite-web
func (f *aggregate) Description() map[string]types.FunctionDescription {
	// TODO(Civil): this should be reworked. Graphite do not provide consistent mappings for some of the consolidation
	// functions. Also it's very easy to miss something obvious here.
	return map[string]types.FunctionDescription{
		"aggregate": {
			Name:        "aggregate",
			Function:    "aggregate(seriesList, func, xFilesFactor=None)",
			Description: "Aggregate series using the specified function.\n\nExample:\n\n.. code-block:: none\n\n  &target=aggregate(host.cpu-[0-7}.cpu-{user,system}.value, \"sum\")\n\nThis would be the equivalent of\n\n.. code-block:: none\n\n  &target=sumSeries(host.cpu-[0-7}.cpu-{user,system}.value)\n\nThis function can be used with aggregation functions ``average``, ``median``, ``sum``, ``min``,\n``max``, ``diff``, ``stddev``, ``count``, ``range``, ``multiply`` & ``last``.",
			Module:      "graphite.render.functions",
			Group:       "Combine",
			Params: []types.FunctionParam{
				{
					Name:     "seriesList",
					Type:     types.SeriesList,
					Required: true,
				},
				{
					Name:     "func",
					Type:     types.AggFunc,
					Required: true,
					Options:  types.StringsToSuggestionList(consolidations.AvailableConsolidationFuncs()),
				},
				{

					Name:     "xFilesFactor",
					Type:     types.Float,
					Required: false,
				},
			},
			SeriesChange: true, // function aggregate metrics or change series items count
			NameChange:   true, // name changed
			TagsChange:   true, // name tag changed
			ValuesChange: true, // values changed
		},
		"averageSeries": {
			Description: "Short Alias: avg()\n\nTakes one metric or a wildcard seriesList.\nDraws the average value of all metrics passed at each time.\n\nExample:\n\n.. code-block:: none\n\n  &target=averageSeries(company.server.*.threads.busy)\n\nThis is an alias for :py:func:`aggregate <aggregate>` with aggregation ``average``.",
			Function:    "averageSeries(*seriesLists)",
			Group:       "Combine",
			Module:      "graphite.render.functions",
			Name:        "averageSeries",
			Params: []types.FunctionParam{
				{
					Multiple: true,
					Name:     "seriesLists",
					Required: true,
					Type:     types.SeriesList,
				},
			},
			SeriesChange: true, // function aggregate metrics or change series items count
			NameChange:   true, // name changed
			TagsChange:   true, // name tag changed
			ValuesChange: true, // values changed
		},
		"avg": {
			Description: "Short Alias: avg()\n\nTakes one metric or a wildcard seriesList.\nDraws the average value of all metrics passed at each time.\n\nExample:\n\n.. code-block:: none\n\n  &target=averageSeries(company.server.*.threads.busy)\n\nThis is an alias for :py:func:`aggregate <aggregate>` with aggregation ``average``.",
			Function:    "avg(*seriesLists)",
			Group:       "Combine",
			Module:      "graphite.render.functions",
			Name:        "avg",
			Params: []types.FunctionParam{
				{
					Multiple: true,
					Name:     "seriesLists",
					Required: true,
					Type:     types.SeriesList,
				},
			},
			SeriesChange: true, // function aggregate metrics or change series items count
			NameChange:   true, // name changed
			TagsChange:   true, // name tag changed
			ValuesChange: true, // values changed
		},
		"max": {
			Description: "Takes one metric or a wildcard seriesList.\nFor each datapoint from each metric passed in, pick the maximum value and graph it.\n\nExample:\n\n.. code-block:: none\n\n  &target=maxSeries(Server*.connections.total)\n\nThis is an alias for :py:func:`aggregate <aggregate>` with aggregation ``max``.",
			Function:    "maxSeries(*seriesLists)",
			Group:       "Combine",
			Module:      "graphite.render.functions",
			Name:        "maxSeries",
			Params: []types.FunctionParam{
				{
					Multiple: true,
					Name:     "seriesLists",
					Required: true,
					Type:     types.SeriesList,
				},
			},
			SeriesChange: true, // function aggregate metrics or change series items count
			NameChange:   true, // name changed
			TagsChange:   true, // name tag changed
			ValuesChange: true, // values changed
		},
		"maxSeries": {
			Description: "Takes one metric or a wildcard seriesList.\nFor each datapoint from each metric passed in, pick the maximum value and graph it.\n\nExample:\n\n.. code-block:: none\n\n  &target=maxSeries(Server*.connections.total)\n\nThis is an alias for :py:func:`aggregate <aggregate>` with aggregation ``max``.",
			Function:    "maxSeries(*seriesLists)",
			Group:       "Combine",
			Module:      "graphite.render.functions",
			Name:        "maxSeries",
			Params: []types.FunctionParam{
				{
					Multiple: true,
					Name:     "seriesLists",
					Required: true,
					Type:     types.SeriesList,
				},
			},
			SeriesChange: true, // function aggregate metrics or change series items count
			NameChange:   true, // name changed
			TagsChange:   true, // name tag changed
			ValuesChange: true, // values changed
		},
		"min": {
			Description: "Takes one metric or a wildcard seriesList.\nFor each datapoint from each metric passed in, pick the minimum value and graph it.\n\nExample:\n\n.. code-block:: none\n\n  &target=minSeries(Server*.connections.total)\n\nThis is an alias for :py:func:`aggregate <aggregate>` with aggregation ``min``.",
			Function:    "minSeries(*seriesLists)",
			Group:       "Combine",
			Module:      "graphite.render.functions",
			Name:        "minSeries",
			Params: []types.FunctionParam{
				{
					Multiple: true,
					Name:     "seriesLists",
					Required: true,
					Type:     types.SeriesList,
				},
			},
			SeriesChange: true, // function aggregate metrics or change series items count
			NameChange:   true, // name changed
			TagsChange:   true, // name tag changed
			ValuesChange: true, // values changed
		},
		"minSeries": {
			Description: "Takes one metric or a wildcard seriesList.\nFor each datapoint from each metric passed in, pick the minimum value and graph it.\n\nExample:\n\n.. code-block:: none\n\n  &target=minSeries(Server*.connections.total)\n\nThis is an alias for :py:func:`aggregate <aggregate>` with aggregation ``min``.",
			Function:    "minSeries(*seriesLists)",
			Group:       "Combine",
			Module:      "graphite.render.functions",
			Name:        "minSeries",
			Params: []types.FunctionParam{
				{
					Multiple: true,
					Name:     "seriesLists",
					Required: true,
					Type:     types.SeriesList,
				},
			},
			SeriesChange: true, // function aggregate metrics or change series items count
			NameChange:   true, // name changed
			TagsChange:   true, // name tag changed
			ValuesChange: true, // values changed
		},
		"sum": {
			Description: "Short form: sum()\n\nThis will add metrics together and return the sum at each datapoint. (See\nintegral for a sum over time)\n\nExample:\n\n.. code-block:: none\n\n  &target=sum(company.server.application*.requestsHandled)\n\nThis would show the sum of all requests handled per minute (provided\nrequestsHandled are collected once a minute).   If metrics with different\nretention rates are combined, the coarsest metric is graphed, and the sum\nof the other metrics is averaged for the metrics with finer retention rates.\n\nThis is an alias for :py:func:`aggregate <aggregate>` with aggregation ``sum``.",
			Function:    "sum(*seriesLists)",
			Group:       "Combine",
			Module:      "graphite.render.functions",
			Name:        "sum",
			Params: []types.FunctionParam{
				{
					Multiple: true,
					Name:     "seriesLists",
					Required: true,
					Type:     types.SeriesList,
				},
			},
			SeriesChange: true, // function aggregate metrics or change series items count
			NameChange:   true, // name changed
			TagsChange:   true, // name tag changed
			ValuesChange: true, // values changed
		},
		"sumSeries": {
			Description: "Short form: sum()\n\nThis will add metrics together and return the sum at each datapoint. (See\nintegral for a sum over time)\n\nExample:\n\n.. code-block:: none\n\n  &target=sum(company.server.application*.requestsHandled)\n\nThis would show the sum of all requests handled per minute (provided\nrequestsHandled are collected once a minute).   If metrics with different\nretention rates are combined, the coarsest metric is graphed, and the sum\nof the other metrics is averaged for the metrics with finer retention rates.\n\nThis is an alias for :py:func:`aggregate <aggregate>` with aggregation ``sum``.",
			Function:    "sumSeries(*seriesLists)",
			Group:       "Combine",
			Module:      "graphite.render.functions",
			Name:        "sumSeries",
			Params: []types.FunctionParam{
				{
					Multiple: true,
					Name:     "seriesLists",
					Required: true,
					Type:     types.SeriesList,
				},
			},
			SeriesChange: true, // function aggregate metrics or change series items count
			NameChange:   true, // name changed
			TagsChange:   true, // name tag changed
			ValuesChange: true, // values changed
		},
		"stddev": {
			Description: "Short form: stddev()\n\nTakes one metric or a wildcard seriesList.\nDraws the standard deviation of all metrics passed at each time.\n\nExample:\n\n.. code-block:: none\n\n  &target=stddevSeries(company.server.*.threads.busy)\n\nThis is an alias for :py:func:`aggregate <aggregate>` with aggregation ``stddev``.",
			Function:    "stddev(*seriesLists)",
			Group:       "Combine",
			Module:      "graphite.render.functions",
			Name:        "stddev",
			Params: []types.FunctionParam{
				{
					Multiple: true,
					Name:     "seriesLists",
					Required: true,
					Type:     types.SeriesList,
				},
			},
			SeriesChange: true, // function aggregate metrics or change series items count
			NameChange:   true, // name changed
			TagsChange:   true, // name tag changed
			ValuesChange: true, // values changed
		},
		"stddevSeries": {
			Description: "Short form: stddev()\n\nTakes one metric or a wildcard seriesList.\nDraws the standard deviation of all metrics passed at each time.\n\nExample:\n\n.. code-block:: none\n\n  &target=stddevSeries(company.server.*.threads.busy)\n\nThis is an alias for :py:func:`aggregate <aggregate>` with aggregation ``stddev``.",
			Function:    "stddevSeries(*seriesLists)",
			Group:       "Combine",
			Module:      "graphite.render.functions",
			Name:        "stddevSeries",
			Params: []types.FunctionParam{
				{
					Multiple: true,
					Name:     "seriesLists",
					Required: true,
					Type:     types.SeriesList,
				},
			},
			SeriesChange: true, // function aggregate metrics or change series items count
			NameChange:   true, // name changed
			TagsChange:   true, // name tag changed
			ValuesChange: true, // values changed
		},
		"count": {
			Description: "Draws a horizontal line representing the number of nodes found in the seriesList.\n\n.. code-block:: none\n\n  &target=count(carbon.agents.*.*)",
			Function:    "count(*seriesLists)",
			Group:       "Combine",
			Module:      "graphite.render.functions",
			Name:        "count",
			Params: []types.FunctionParam{
				{
					Multiple: true,
					Name:     "seriesLists",
					Required: true,
					Type:     types.SeriesList,
				},
			},
			SeriesChange: true, // function aggregate metrics or change series items count
			NameChange:   true, // name changed
			TagsChange:   true, // name tag changed
			ValuesChange: true, // values changed
		},
		"countSeries": {
			Description: "Draws a horizontal line representing the number of nodes found in the seriesList.\n\n.. code-block:: none\n\n  &target=countSeries(carbon.agents.*.*)",
			Function:    "countSeries(*seriesLists)",
			Group:       "Combine",
			Module:      "graphite.render.functions",
			Name:        "countSeries",
			Params: []types.FunctionParam{
				{
					Multiple: true,
					Name:     "seriesLists",
					Required: true,
					Type:     types.SeriesList,
				},
			},
			SeriesChange: true, // function aggregate metrics or change series items count
			NameChange:   true, // name changed
			TagsChange:   true, // name tag changed
			ValuesChange: true, // values changed
		},
		"diff": {
			Description: "Subtracts series 2 through n from series 1.\n\nExample:\n\n.. code-block:: none\n\n  &target=diff(service.connections.total,service.connections.failed)\n\nTo diff a series and a constant, one should use offset instead of (or in\naddition to) diffSeries\n\nExample:\n\n.. code-block:: none\n\n  &target=offset(service.connections.total,-5)\n\n  &target=offset(diffSeries(service.connections.total,service.connections.failed),-4)\n\nThis is an alias for :py:func:`aggregate <aggregate>` with aggregation ``diff``.",
			Function:    "diff(*seriesLists)",
			Group:       "Combine",
			Module:      "graphite.render.functions",
			Name:        "diff",
			Params: []types.FunctionParam{
				{
					Multiple: true,
					Name:     "seriesLists",
					Required: true,
					Type:     types.SeriesList,
				},
			},
			SeriesChange: true, // function aggregate metrics or change series items count
			NameChange:   true, // name changed
			TagsChange:   true, // name tag changed
			ValuesChange: true, // values changed
		},
		"diffSeries": {
			Description: "Subtracts series 2 through n from series 1.\n\nExample:\n\n.. code-block:: none\n\n  &target=diffSeries(service.connections.total,service.connections.failed)\n\nTo diff a series and a constant, one should use offset instead of (or in\naddition to) diffSeries\n\nExample:\n\n.. code-block:: none\n\n  &target=offset(service.connections.total,-5)\n\n  &target=offset(diffSeries(service.connections.total,service.connections.failed),-4)\n\nThis is an alias for :py:func:`aggregate <aggregate>` with aggregation ``diff``.",
			Function:    "diffSeries(*seriesLists)",
			Group:       "Combine",
			Module:      "graphite.render.functions",
			Name:        "diffSeries",
			Params: []types.FunctionParam{
				{
					Multiple: true,
					Name:     "seriesLists",
					Required: true,
					Type:     types.SeriesList,
				},
			},
			SeriesChange: true, // function aggregate metrics or change series items count
			NameChange:   true, // name changed
			TagsChange:   true, // name tag changed
			ValuesChange: true, // values changed
		},
		"multiply": {
			Description: "Takes two or more series and multiplies their points. A constant may not be\nused. To multiply by a constant, use the scale() function.\n\nExample:\n\n.. code-block:: none\n\n  &target=multiplySeries(Series.dividends,Series.divisors)\n\nThis is an alias for :py:func:`aggregate <aggregate>` with aggregation ``multiply``.",
			Function:    "multiply(*seriesLists)",
			Group:       "Combine",
			Module:      "graphite.render.functions",
			Name:        "multiply",
			Params: []types.FunctionParam{
				{
					Multiple: true,
					Name:     "seriesLists",
					Required: true,
					Type:     types.SeriesList,
				},
			},
			SeriesChange: true, // function aggregate metrics or change series items count
			NameChange:   true, // name changed
			TagsChange:   true, // name tag changed
			ValuesChange: true, // values changed
		},
		"multiplySeries": {
			Description: "Takes two or more series and multiplies their points. A constant may not be\nused. To multiply by a constant, use the scale() function.\n\nExample:\n\n.. code-block:: none\n\n  &target=multiplySeries(Series.dividends,Series.divisors)\n\nThis is an alias for :py:func:`aggregate <aggregate>` with aggregation ``multiply``.",
			Function:    "multiplySeries(*seriesLists)",
			Group:       "Combine",
			Module:      "graphite.render.functions",
			Name:        "multiplySeries",
			Params: []types.FunctionParam{
				{
					Multiple: true,
					Name:     "seriesLists",
					Required: true,
					Type:     types.SeriesList,
				},
			},
			SeriesChange: true, // function aggregate metrics or change series items count
			NameChange:   true, // name changed
			TagsChange:   true, // name tag changed
			ValuesChange: true, // values changed
		},
	}
}<|MERGE_RESOLUTION|>--- conflicted
+++ resolved
@@ -85,9 +85,8 @@
 	if isAggregateFunc {
 		e.SetRawArgs(e.Arg(0).Target())
 	}
-<<<<<<< HEAD
-
-	results, err := helper.AggregateSeries(e, args, aggFunc, xFilesFactor)
+
+	results, err := helper.AggregateSeries(e, args, aggFunc, xFilesFactor, fconfig.Config.ExtractTagsFromArgs)
 	if err != nil {
 		return nil, err
 	}
@@ -97,9 +96,6 @@
 	}
 
 	return results, nil
-=======
-	return helper.AggregateSeries(e, args, aggFunc, fconfig.Config.ExtractTagsFromArgs)
->>>>>>> 190f7460
 }
 
 // Description is auto-generated description, based on output of https://github.com/graphite-project/graphite-web
