--- conflicted
+++ resolved
@@ -70,15 +70,9 @@
 
 	for i, series := range nodeList {
 		args := groups[series]
-<<<<<<< HEAD
 		name := "averageSeriesWithWildcards(" + series + ")"
-		r := args[0].CopyTag(name, map[string]string{"name": series})
-=======
-		r := args[0].CopyLink()
-		r.Name = series
-		r.Tags["name"] = series
+		r := args[0].CopyTag(name, map[string]string{"name": name})
 		r.Tags["aggregatedBy"] = "average"
->>>>>>> 67f0e648
 		r.Values = make([]float64, len(args[0].Values))
 
 		length := make([]float64, len(args[0].Values))
