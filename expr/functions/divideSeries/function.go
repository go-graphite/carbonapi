--- conflicted
+++ resolved
@@ -54,22 +54,13 @@
 		if err != nil {
 			return nil, err
 		}
-<<<<<<< HEAD
-
-		if len(denominators) == 0 {
-=======
 		if len(denominators) == 0 {
 			results := make([]*types.MetricData, 0, len(numerators))
->>>>>>> 190f7460
 			for _, numerator := range numerators {
 				r := numerator.CopyLink()
 				r.Values = make([]float64, len(numerator.Values))
 				r.Name = fmt.Sprintf("divideSeries(%s,MISSING)", numerator.Name)
-<<<<<<< HEAD
-				for i, _ := range numerator.Values {
-=======
 				for i := range numerator.Values {
->>>>>>> 190f7460
 					r.Values[i] = math.NaN()
 				}
 				results = append(results, r)
@@ -100,11 +91,7 @@
 	}
 
 	for _, numerator := range numerators {
-<<<<<<< HEAD
-		r := numerator.CopyLink()
-=======
 		var name string
->>>>>>> 190f7460
 		if useMetricNames {
 			name = "divideSeries(" + numerator.Name + "," + denominator.Name + ")"
 		} else {
