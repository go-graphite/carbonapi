--- conflicted
+++ resolved
@@ -219,13 +219,8 @@
 			}
 			w.Push(v)
 		}
-<<<<<<< HEAD
-		r.Tags[e.Target()] = fmt.Sprintf("%d", windowSize)
+		r.Tags[e.Target()] = argstr
 		result[n] = r
-=======
-		r.Tags[e.Target()] = argstr
-		result = append(result, r)
->>>>>>> 67f0e648
 	}
 	return result, nil
 }
