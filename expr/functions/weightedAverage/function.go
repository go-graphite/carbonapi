--- conflicted
+++ resolved
@@ -95,11 +95,7 @@
 		if _, ok := pair["weight"]; !ok {
 			continue
 		}
-<<<<<<< HEAD
-		product, err := helper.AggregateSeries(e, []*types.MetricData{pair["avg"], pair["weight"]}, consolidations.ConsolidationToFunc["multiply"], xFilesFactor)
-=======
-		product, err := helper.AggregateSeries(e, []*types.MetricData{pair["avg"], pair["weight"]}, consolidations.ConsolidationToFunc["multiply"], false)
->>>>>>> 190f7460
+		product, err := helper.AggregateSeries(e, []*types.MetricData{pair["avg"], pair["weight"]}, consolidations.ConsolidationToFunc["multiply"], xFilesFactor, false)
 		if err != nil {
 			return nil, err
 		}
@@ -109,27 +105,15 @@
 		return []*types.MetricData{}, nil
 	}
 
-<<<<<<< HEAD
-	sumProducts, err := helper.AggregateSeries(e, productList, consolidations.AggSum, xFilesFactor)
+	sumProducts, err := helper.AggregateSeries(e, productList, consolidations.AggSum, xFilesFactor, false)
 	if err != nil {
 		return nil, err
 	}
-	sumWeights, err := helper.AggregateSeries(e, weights, consolidations.AggSum, xFilesFactor)
+	sumWeights, err := helper.AggregateSeries(e, weights, consolidations.AggSum, xFilesFactor, false)
 	if err != nil {
 		return nil, err
 	}
-	weightedAverageSeries, err := helper.AggregateSeries(e, append(sumProducts, sumWeights...), func(v []float64) float64 { return v[0] / v[1] }, xFilesFactor)
-=======
-	sumProducts, err := helper.AggregateSeries(e, productList, consolidations.AggSum, false)
-	if err != nil {
-		return nil, err
-	}
-	sumWeights, err := helper.AggregateSeries(e, weights, consolidations.AggSum, false)
-	if err != nil {
-		return nil, err
-	}
-	weightedAverageSeries, err := helper.AggregateSeries(e, append(sumProducts, sumWeights...), func(v []float64) float64 { return v[0] / v[1] }, false)
->>>>>>> 190f7460
+	weightedAverageSeries, err := helper.AggregateSeries(e, append(sumProducts, sumWeights...), func(v []float64) float64 { return v[0] / v[1] }, xFilesFactor, false)
 	if err != nil {
 		return nil, err
 	}
