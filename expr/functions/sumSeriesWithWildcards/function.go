--- conflicted
+++ resolved
@@ -70,14 +70,8 @@
 	results := make([]*types.MetricData, len(nodeList))
 	for n, series := range nodeList {
 		args := groups[series]
-<<<<<<< HEAD
-		r := args[0].CopyLink()
-		r.Name = series
-		r.Tags["name"] = series
-=======
 		name := "sumSeriesWithWildcards(" + series + ")"
 		r := args[0].CopyTag(name, map[string]string{"name": series})
->>>>>>> e33e8818
 		r.Values = make([]float64, len(args[0].Values))
 		atLeastOne := make([]bool, len(args[0].Values))
 		for _, arg := range args {
@@ -96,11 +90,7 @@
 			}
 		}
 
-<<<<<<< HEAD
-		results = append(results, r)
-=======
 		results[n] = r
->>>>>>> e33e8818
 	}
 	return results, nil
 }
