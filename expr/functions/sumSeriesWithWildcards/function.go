--- conflicted
+++ resolved
@@ -70,15 +70,9 @@
 	results := make([]*types.MetricData, len(nodeList))
 	for n, series := range nodeList {
 		args := groups[series]
-<<<<<<< HEAD
 		name := "sumSeriesWithWildcards(" + series + ")"
 		r := args[0].CopyTag(name, map[string]string{"name": series})
-=======
-		r := args[0].CopyLink()
-		r.Name = series
-		r.Tags["name"] = series
 		r.Tags["aggregatedBy"] = "sum"
->>>>>>> 67f0e648
 		r.Values = make([]float64, len(args[0].Values))
 		atLeastOne := make([]bool, len(args[0].Values))
 		for _, arg := range args {
