--- conflicted
+++ resolved
@@ -2,6 +2,7 @@
 
 import (
 	"context"
+	"fmt"
 	"strconv"
 
 	"github.com/grafana/carbonapi/expr/helper"
@@ -42,15 +43,9 @@
 
 	results := make([]*types.MetricData, len(arg))
 
-<<<<<<< HEAD
-	for _, a := range arg {
+	for j, a := range arg {
 		r := a.CopyLink()
-		r.Name = fmt.Sprintf("scaleToSeconds(%s,%d)", a.Name, int(seconds))
-=======
-	for j, a := range arg {
-		r := *a
 		r.Name = "scaleToSeconds(" + a.Name + "," + secondsStr + ")"
->>>>>>> e33e8818
 		r.Values = make([]float64, len(a.Values))
 		r.Tags["scaleToSeconds"] = fmt.Sprintf("%f", seconds)
 
@@ -59,11 +54,8 @@
 		for i, v := range a.Values {
 			r.Values[i] = v * factor
 		}
-<<<<<<< HEAD
-		results = append(results, r)
-=======
-		results[j] = &r
->>>>>>> e33e8818
+
+		results[j] = r
 	}
 	return results, nil
 }
