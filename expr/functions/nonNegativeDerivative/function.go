package nonNegativeDerivative

import (
	"context"
	"errors"
	"math"
	"strconv"

	"github.com/grafana/carbonapi/expr/helper"
	"github.com/grafana/carbonapi/expr/interfaces"
	"github.com/grafana/carbonapi/expr/types"
	"github.com/grafana/carbonapi/pkg/parser"
)

type nonNegativeDerivative struct {
	interfaces.FunctionBase
}

func GetOrder() interfaces.Order {
	return interfaces.Any
}

func New(configFile string) []interfaces.FunctionMetadata {
	res := make([]interfaces.FunctionMetadata, 0)
	f := &nonNegativeDerivative{}
	functions := []string{"nonNegativeDerivative"}
	for _, n := range functions {
		res = append(res, interfaces.FunctionMetadata{Name: n, F: f})
	}
	return res
}

func (f *nonNegativeDerivative) Do(ctx context.Context, e parser.Expr, from, until int64, values map[parser.MetricRequest][]*types.MetricData) ([]*types.MetricData, error) {
	args, err := helper.GetSeriesArg(ctx, e.Arg(0), from, until, values)
	if err != nil {
		return nil, err
	}

	maxValue, err := e.GetFloatNamedOrPosArgDefault("maxValue", 1, math.NaN())
	if err != nil {
		return nil, err
	}
	minValue, err := e.GetFloatNamedOrPosArgDefault("minValue", 2, math.NaN())
	if err != nil {
		return nil, err
	}
	hasMax := !math.IsNaN(maxValue)
	hasMin := !math.IsNaN(minValue)

	if hasMax && hasMin && maxValue <= minValue {
		return nil, errors.New("minValue must be lower than maxValue")
	}
	if hasMax && !hasMin {
		minValue = 0
	}

	argMask := 0
	if _, ok := e.NamedArg("maxValue"); ok || e.ArgsLen() > 1 {
		argMask |= 1
	}
	if _, ok := e.NamedArg("minValue"); ok || e.ArgsLen() > 2 {
		argMask |= 2
	}

	var maxValueStr string
	var minValueStr string
	if hasMax {
		maxValueStr = strconv.FormatFloat(maxValue, 'g', -1, 64)
	}
	if hasMin {
		minValueStr = strconv.FormatFloat(minValue, 'g', -1, 64)
	}

	result := make([]*types.MetricData, len(args))
	for i, a := range args {
		var name string
		switch argMask {
		case 3:
			name = "nonNegativeDerivative(" + a.Name + "," + maxValueStr + "," + minValueStr + ")"
		case 2:
			name = "nonNegativeDerivative(" + a.Name + ",minValue=" + minValueStr + ")"
		case 1:
			name = "nonNegativeDerivative(" + a.Name + "," + maxValueStr + ")"
		case 0:
			name = "nonNegativeDerivative(" + a.Name + ")"
		}

		r := a.CopyLink()
		r.Name = name
		r.Values = make([]float64, len(a.Values))
		r.Tags["nonNegativeDerivative"] = "1"

		prev := a.Values[0]
		for i, v := range a.Values {
			if i == 0 || math.IsNaN(a.Values[i]) || math.IsNaN(a.Values[i-1]) {
				r.Values[i] = math.NaN()
				prev = v
				continue
			}
			// TODO(civil): Figure out if we can optimize this now when we have NaNs
			diff := v - prev
			if diff >= 0 {
				r.Values[i] = diff
			} else if hasMax && maxValue >= v {
				r.Values[i] = ((maxValue - prev) + (v - minValue) + 1)
			} else if hasMin && minValue <= v {
				r.Values[i] = (v - minValue)
			} else {
				r.Values[i] = math.NaN()
			}
			prev = v
		}
<<<<<<< HEAD
		result = append(result, r)
=======
		result[i] = &r
>>>>>>> e33e8818
	}
	return result, nil
}

// Description is auto-generated description, based on output of https://github.com/graphite-project/graphite-web
func (f *nonNegativeDerivative) Description() map[string]types.FunctionDescription {
	return map[string]types.FunctionDescription{
		"nonNegativeDerivative": {
			Description: "Same as the derivative function above, but ignores datapoints that trend\ndown.  Useful for counters that increase for a long time, then wrap or\nreset. (Such as if a network interface is destroyed and recreated by unloading\nand re-loading a kernel module, common with USB / WiFi cards.\n\nExample:\n\n.. code-block:: none\n\n  &target=nonNegativederivative(company.server.application01.ifconfig.TXPackets)",
			Function:    "nonNegativeDerivative(seriesList, maxValue=None)",
			Group:       "Transform",
			Module:      "graphite.render.functions",
			Name:        "nonNegativeDerivative",
			Params: []types.FunctionParam{
				{
					Name:     "seriesList",
					Required: true,
					Type:     types.SeriesList,
				},
				{
					Name: "maxValue",
					Type: types.Float,
				},
				{
					Name: "minValue",
					Type: types.Float,
				},
			},
			NameChange:   true, // name changed
			ValuesChange: true, // values changed
		},
	}
}<|MERGE_RESOLUTION|>--- conflicted
+++ resolved
@@ -110,11 +110,7 @@
 			}
 			prev = v
 		}
-<<<<<<< HEAD
-		result = append(result, r)
-=======
-		result[i] = &r
->>>>>>> e33e8818
+		result[i] = r
 	}
 	return result, nil
 }
