--- conflicted
+++ resolved
@@ -2,6 +2,7 @@
 
 import (
 	"context"
+	"fmt"
 	"math"
 	"strings"
 
@@ -68,14 +69,8 @@
 			threshold = consolidations.Percentile(values, number, true)
 		}
 
-<<<<<<< HEAD
 		r := a.CopyLink()
-		r.Name = fmt.Sprintf("%s(%s, %g)", e.Target(), a.Name, number)
-=======
-		r := *a
-		// r.Name = fmt.Sprintf("%s(%s, %g)", e.Target(), a.Name, number)
 		r.Name = e.Target() + "(" + a.Name + "," + numberStr + ")"
->>>>>>> e33e8818
 		r.Values = make([]float64, len(a.Values))
 		r.Tags["removeBelowSeries"] = fmt.Sprintf("%f", threshold)
 
@@ -87,11 +82,7 @@
 			}
 		}
 
-<<<<<<< HEAD
-		results = append(results, r)
-=======
-		results[n] = &r
->>>>>>> e33e8818
+		results[n] = r
 	}
 
 	return results, nil
