--- conflicted
+++ resolved
@@ -8,6 +8,7 @@
 	"strings"
 
 	"github.com/ansel1/merry"
+	"github.com/grafana/carbonapi/expr/helper/metric"
 	"github.com/grafana/carbonapi/expr/interfaces"
 	"github.com/grafana/carbonapi/expr/types"
 	"github.com/grafana/carbonapi/pkg/parser"
@@ -93,7 +94,7 @@
 func AggKey(arg *types.MetricData, nodesOrTags []parser.NodeOrTag) string {
 	matched := make([]string, 0, len(nodesOrTags))
 	metricTags := arg.Tags
-	name := ExtractMetric(arg.Name)
+	name := metric.ExtractMetric(arg.Name)
 	if name == "" {
 		name = metricTags["name"]
 	}
@@ -119,25 +120,6 @@
 	return ""
 }
 
-// AggKey returns joined by dot nodes of tags names
-func AggKeyInt(arg *types.MetricData, ints []int) string {
-	matched := make([]string, 0, len(ints))
-	nodes := strings.Split(arg.Tags["name"], ".")
-	for _, f := range ints {
-		if f < 0 {
-			f += len(nodes)
-		}
-		if f >= len(nodes) || f < 0 {
-			continue
-		}
-		matched = append(matched, nodes[f])
-	}
-	if len(matched) > 0 {
-		return strings.Join(matched, ".")
-	}
-	return ""
-}
-
 type seriesFunc1 func(*types.MetricData) *types.MetricData
 
 // ForEachSeriesDo do action for each serie in list.
@@ -165,13 +147,8 @@
 	var results []*types.MetricData
 
 	for _, a := range arg {
-<<<<<<< HEAD
 		r := a.CopyLink()
-		r.Name = fmt.Sprintf("%s(%s)", e.Target(), a.Name)
-=======
-		r := a.CopyLinkTags()
 		r.Name = e.Target() + "(" + a.Name + ")"
->>>>>>> e33e8818
 		r.Values = make([]float64, len(a.Values))
 		results = append(results, function(a, r))
 	}
@@ -182,44 +159,20 @@
 type AggregateFunc func([]float64) float64
 
 // AggregateSeries aggregates series
-<<<<<<< HEAD
 func AggregateSeries(e parser.Expr, args []*types.MetricData, function AggregateFunc, xFilesFactor float64) ([]*types.MetricData, error) {
 	if len(args) == 0 {
 		// GraphiteWeb does this, no matter the function
 		// https://github.com/graphite-project/graphite-web/blob/b52987ac97f49dcfb401a21d4b92860cfcbcf074/webapp/graphite/render/functions.py#L228
-		return []*types.MetricData{}, nil
-	}
-
-	var applyXFilesFactor = true
-	args = AlignSeries(args)
-
-	if xFilesFactor < 0 {
-		applyXFilesFactor = true
-	}
-
-	needScale := false
-	for i := 1; i < len(args); i++ {
-		if args[i].StepTime != args[0].StepTime {
-			needScale = true
-			break
-		}
-	}
-	if needScale {
-		ScaleToCommonStep(args, 0)
-=======
-func AggregateSeries(e parser.Expr, args []*types.MetricData, function AggregateFunc) ([]*types.MetricData, error) {
-	if len(args) == 0 {
 		return args, nil
->>>>>>> e33e8818
-	}
+	}
+
+	var applyXFilesFactor = xFilesFactor >= 0
 
 	args = ScaleSeries(args)
-
 	length := len(args[0].Values)
 	r := args[0].CopyName(e.Target() + "(" + e.RawArgs() + ")")
 	r.Values = make([]float64, length)
 
-<<<<<<< HEAD
 	commonTags := GetCommonTags(args)
 
 	if _, ok := commonTags["name"]; !ok {
@@ -228,9 +181,7 @@
 
 	r.Tags = commonTags
 
-=======
 	values := make([]float64, len(args))
->>>>>>> e33e8818
 	for i := range args[0].Values {
 		for n, arg := range args {
 			values[n] = arg.Values[i]
